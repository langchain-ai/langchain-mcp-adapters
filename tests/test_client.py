import os
from pathlib import Path

import pytest
from langchain_core.messages import AIMessage
from langchain_core.tools import BaseTool

from langchain_mcp_adapters.client import MultiServerMCPClient


@pytest.mark.asyncio
async def test_multi_server_mcp_client(
    socket_enabled,
    websocket_server,
    websocket_server_port: int,
):
    """Test that the MultiServerMCPClient can connect to multiple servers and load tools."""

    # Get the absolute path to the server scripts
    current_dir = Path(__file__).parent
    math_server_path = os.path.join(current_dir, "servers/math_server.py")
    weather_server_path = os.path.join(current_dir, "servers/weather_server.py")

    async with MultiServerMCPClient(
        {
            "math": {
                "command": "python",
                "args": [math_server_path],
                "transport": "stdio",
            },
            "weather": {
                "command": "python",
                "args": [weather_server_path],
                "transport": "stdio",
            },
            "time": {
                "url": f"ws://127.0.0.1:{websocket_server_port}/ws",
                "transport": "websocket",
            },
        }
    ) as client:
        # Check that we have tools from both servers
        all_tools = client.get_tools()

        # Should have 3 tools (add, multiply, get_weather)
        assert len(all_tools) == 4

        # Check that tools are BaseTool instances
        for tool in all_tools:
            assert isinstance(tool, BaseTool)

        # Verify tool names
        tool_names = {tool.name for tool in all_tools}
        assert tool_names == {"add", "multiply", "get_weather", "get_time"}

        # Check math server tools
        math_tools = client.server_name_to_tools["math"]
        assert len(math_tools) == 2
        math_tool_names = {tool.name for tool in math_tools}
        assert math_tool_names == {"add", "multiply"}

        # Check weather server tools
        weather_tools = client.server_name_to_tools["weather"]
        assert len(weather_tools) == 1
        assert weather_tools[0].name == "get_weather"

        # Check time server tools
        time_tools = client.server_name_to_tools["time"]
        assert len(time_tools) == 1
        assert time_tools[0].name == "get_time"

        # Test that we can call a math tool
        add_tool = next(tool for tool in all_tools if tool.name == "add")
        result = await add_tool.ainvoke({"a": 2, "b": 3})
        assert result == "5"

        # Test that we can call a weather tool
        weather_tool = next(tool for tool in all_tools if tool.name == "get_weather")
        result = await weather_tool.ainvoke({"location": "London"})
        assert result == "It's always sunny in London"

        # Test the multiply tool
        multiply_tool = next(tool for tool in all_tools if tool.name == "multiply")
        result = await multiply_tool.ainvoke({"a": 4, "b": 5})
        assert result == "20"

        # Test that we can call a time tool
        time_tool = next(tool for tool in all_tools if tool.name == "get_time")
        result = await time_tool.ainvoke({"args": ""})
        assert result == "5:20:00 PM EST"


@pytest.mark.asyncio
<<<<<<< HEAD
async def test_multi_server_connect_and_disconnect_methods():
=======
async def test_multi_server_connect_methods(
    socket_enabled,
    websocket_server,
    websocket_server_port: int,
):
>>>>>>> 48cf5062
    """Test the different connect methods for MultiServerMCPClient."""

    # Get the absolute path to the server scripts
    current_dir = Path(__file__).parent
    math_server_path = os.path.join(current_dir, "servers/math_server.py")
    weather_server_path = os.path.join(current_dir, "servers/weather_server.py")

    # Initialize client without initial connections
    client = MultiServerMCPClient()
    async with client:
        # Connect to math server using connect_to_server
        await client.connect_to_server(
            "math", transport="stdio", command="python", args=[math_server_path]
        )

        # Connect to weather server using connect_to_server_via_stdio
        await client.connect_to_server_via_stdio(
            "weather", command="python", args=[weather_server_path]
        )

        await client.connect_to_server_via_websocket(
            "time", url=f"ws://127.0.0.1:{websocket_server_port}/ws"
        )

        # Check that we have tools from both servers
        all_tools = client.get_tools()
        assert len(all_tools) == 4

        # Verify tool names
        tool_names = {tool.name for tool in all_tools}
        assert tool_names == {"add", "multiply", "get_weather", "get_time"}

        await client.disconnect_server("math")

        # Check that we have only tools from weather server
        all_tools = client.get_tools()
        assert len(all_tools) == 1

        await client.disconnect_server("weather")

        # Check that we have no tool now
        all_tools = client.get_tools()
        assert len(all_tools) == 0



@pytest.mark.asyncio
async def test_get_prompt():
    """Test retrieving prompts from MCP servers."""

    # Get the absolute path to the server scripts
    current_dir = Path(__file__).parent
    math_server_path = os.path.join(current_dir, "servers/math_server.py")

    async with MultiServerMCPClient(
        {
            "math": {
                "command": "python",
                "args": [math_server_path],
                "transport": "stdio",
            }
        }
    ) as client:
        # Test getting a prompt from the math server
        messages = await client.get_prompt(
            "math", "configure_assistant", {"skills": "math, addition, multiplication"}
        )

        # Check that we got an AIMessage back
        assert len(messages) == 1
        assert isinstance(messages[0], AIMessage)
        assert "You are a helpful assistant" in messages[0].content
        assert "math, addition, multiplication" in messages[0].content<|MERGE_RESOLUTION|>--- conflicted
+++ resolved
@@ -91,15 +91,11 @@
 
 
 @pytest.mark.asyncio
-<<<<<<< HEAD
-async def test_multi_server_connect_and_disconnect_methods():
-=======
-async def test_multi_server_connect_methods(
+async def test_multi_server_connect_and_disconnect_methods(
     socket_enabled,
     websocket_server,
     websocket_server_port: int,
 ):
->>>>>>> 48cf5062
     """Test the different connect methods for MultiServerMCPClient."""
 
     # Get the absolute path to the server scripts
@@ -136,9 +132,15 @@
 
         # Check that we have only tools from weather server
         all_tools = client.get_tools()
-        assert len(all_tools) == 1
+        assert len(all_tools) == 2
 
         await client.disconnect_server("weather")
+
+        # Check that we have one tool now
+        all_tools = client.get_tools()
+        assert len(all_tools) == 1
+        
+        await client.disconnect_server("time")
 
         # Check that we have no tool now
         all_tools = client.get_tools()
