<<<<<<< HEAD
from typing import Any, Callable
=======
from typing import Any, cast
>>>>>>> 1e8be101

from langchain_core.tools import BaseTool, StructuredTool, ToolException
from langchain_core.tools import tool as create_langchain_tool
from mcp import ClientSession
from mcp.server.fastmcp import FastMCP
from mcp.server.fastmcp.tools import Tool as FastMCPTool
from mcp.server.fastmcp.utilities.func_metadata import ArgModelBase, FuncMetadata
from mcp.types import (
    CallToolResult,
    EmbeddedResource,
    ImageContent,
    TextContent,
)
from mcp.types import (
    Tool as MCPTool,
)
from pydantic import BaseModel, create_model

from langchain_mcp_adapters.sessions import Connection, create_session

NonTextContent = ImageContent | EmbeddedResource


def _convert_call_tool_result(
    call_tool_result: CallToolResult,
) -> tuple[str | list[str], list[NonTextContent] | None]:
    text_contents: list[TextContent] = []
    non_text_contents = []
    for content in call_tool_result.content:
        if isinstance(content, TextContent):
            text_contents.append(content)
        else:
            non_text_contents.append(content)

    tool_content: str | list[str] = [content.text for content in text_contents]
    if not text_contents:
        tool_content = ""
    elif len(text_contents) == 1:
        tool_content = tool_content[0]

    if call_tool_result.isError:
        raise ToolException(tool_content)

    return tool_content, non_text_contents or None


def convert_mcp_tool_to_langchain_tool(
    session: ClientSession | None,
    tool: MCPTool,
    *,
    connection: Connection | None = None,
) -> BaseTool:
    """Convert an MCP tool to a LangChain tool.

    NOTE: this tool can be executed only in a context of an active MCP client session.

    Args:
        session: MCP client session
        tool: MCP tool to convert
        connection: Optional connection config to use to create a new session
                    if a `session` is not provided

    Returns:
        a LangChain tool
    """
    if session is None and connection is None:
        raise ValueError("Either a session or a connection config must be provided")

    async def call_tool(
        **arguments: dict[str, Any],
    ) -> tuple[str | list[str], list[NonTextContent] | None]:
        if session is None:
            # If a session is not provided, we will create one on the fly
            async with create_session(connection) as tool_session:
                await tool_session.initialize()
                call_tool_result = await cast(ClientSession, tool_session).call_tool(
                    tool.name, arguments
                )
        else:
            call_tool_result = await session.call_tool(tool.name, arguments)
        return _convert_call_tool_result(call_tool_result)

    return StructuredTool(
        name=tool.name,
        description=tool.description or "",
        args_schema=tool.inputSchema,
        coroutine=call_tool,
        response_format="content_and_artifact",
        metadata=tool.annotations.model_dump() if tool.annotations else None,
    )


<<<<<<< HEAD
async def load_mcp_tools(session: ClientSession) -> list[BaseTool]:
    """Load all available MCP tools and convert them to LangChain tools."""
    tools = await session.list_tools()
    return [convert_mcp_tool_to_langchain_tool(session, tool) for tool in tools.tools]


def add_langchain_tool(server: FastMCP, tool: BaseTool | Callable[[Any], Any]) -> None:
    """Add LangChain tool to an MCP server."""
    if not isinstance(tool, BaseTool):
        tool = create_langchain_tool(tool)

    if not issubclass(tool.args_schema, BaseModel):
        raise ValueError(
            "Tool args_schema must be a subclass of pydantic.BaseModel. "
            "Tools with dict args schema are not supported."
        )

    parameters = tool.tool_call_schema.model_json_schema()
    field_definitions = {
        field: (field_info.annotation, field_info)
        for field, field_info in tool.tool_call_schema.model_fields.items()
    }
    arg_model = create_model(
        f"{tool.name}Arguments",
        **field_definitions,
        __base__=ArgModelBase,
    )
    fn_metadata = FuncMetadata(arg_model=arg_model)

    async def fn(**arguments: dict[str, Any]) -> Any:
        return await tool.ainvoke(arguments)

    fastmcp_tool = FastMCPTool(
        fn=fn,
        name=tool.name,
        description=tool.description,
        parameters=parameters,
        fn_metadata=fn_metadata,
        is_async=True,
    )
    if tool.name in server._tool_manager._tools:
        raise ValueError(f"Tool {tool.name} already exists on the server")

    server._tool_manager._tools[tool.name] = fastmcp_tool


def add_langchain_tools(server: FastMCP, tools: list[BaseTool | Callable[[Any], Any]]) -> None:
    """Add multiple LangChain tools to an MCP server."""
    for tool in tools:
        add_langchain_tool(server, tool)
=======
async def load_mcp_tools(
    session: ClientSession | None,
    *,
    connection: Connection | None = None,
) -> list[BaseTool]:
    """Load all available MCP tools and convert them to LangChain tools.

    Returns:
        list of LangChain tools. Tool annotations are returned as part
        of the tool metadata object.
    """
    if session is None and connection is None:
        raise ValueError("Either a session or a connection config must be provided")

    if session is None:
        # If a session is not provided, we will create one on the fly
        async with create_session(connection) as tool_session:
            await tool_session.initialize()
            tools = await tool_session.list_tools()
    else:
        tools = await session.list_tools()

    converted_tools = [
        convert_mcp_tool_to_langchain_tool(session, tool, connection=connection)
        for tool in tools.tools
    ]
    return converted_tools
>>>>>>> 1e8be101
<|MERGE_RESOLUTION|>--- conflicted
+++ resolved
@@ -1,13 +1,8 @@
-<<<<<<< HEAD
-from typing import Any, Callable
-=======
-from typing import Any, cast
->>>>>>> 1e8be101
+from typing import Any, Callable, cast
 
 from langchain_core.tools import BaseTool, StructuredTool, ToolException
 from langchain_core.tools import tool as create_langchain_tool
 from mcp import ClientSession
-from mcp.server.fastmcp import FastMCP
 from mcp.server.fastmcp.tools import Tool as FastMCPTool
 from mcp.server.fastmcp.utilities.func_metadata import ArgModelBase, FuncMetadata
 from mcp.types import (
@@ -95,14 +90,36 @@
     )
 
 
-<<<<<<< HEAD
-async def load_mcp_tools(session: ClientSession) -> list[BaseTool]:
-    """Load all available MCP tools and convert them to LangChain tools."""
-    tools = await session.list_tools()
-    return [convert_mcp_tool_to_langchain_tool(session, tool) for tool in tools.tools]
+async def load_mcp_tools(
+    session: ClientSession | None,
+    *,
+    connection: Connection | None = None,
+) -> list[BaseTool]:
+    """Load all available MCP tools and convert them to LangChain tools.
+
+    Returns:
+        list of LangChain tools. Tool annotations are returned as part
+        of the tool metadata object.
+    """
+    if session is None and connection is None:
+        raise ValueError("Either a session or a connection config must be provided")
+
+    if session is None:
+        # If a session is not provided, we will create one on the fly
+        async with create_session(connection) as tool_session:
+            await tool_session.initialize()
+            tools = await tool_session.list_tools()
+    else:
+        tools = await session.list_tools()
+
+    converted_tools = [
+        convert_mcp_tool_to_langchain_tool(session, tool, connection=connection)
+        for tool in tools.tools
+    ]
+    return converted_tools
 
 
-def add_langchain_tool(server: FastMCP, tool: BaseTool | Callable[[Any], Any]) -> None:
+def convert_langchain_tool_to_fastmcp_tool(tool: BaseTool | Callable[[Any], Any]) -> None:
     """Add LangChain tool to an MCP server."""
     if not isinstance(tool, BaseTool):
         tool = create_langchain_tool(tool)
@@ -136,42 +153,4 @@
         fn_metadata=fn_metadata,
         is_async=True,
     )
-    if tool.name in server._tool_manager._tools:
-        raise ValueError(f"Tool {tool.name} already exists on the server")
-
-    server._tool_manager._tools[tool.name] = fastmcp_tool
-
-
-def add_langchain_tools(server: FastMCP, tools: list[BaseTool | Callable[[Any], Any]]) -> None:
-    """Add multiple LangChain tools to an MCP server."""
-    for tool in tools:
-        add_langchain_tool(server, tool)
-=======
-async def load_mcp_tools(
-    session: ClientSession | None,
-    *,
-    connection: Connection | None = None,
-) -> list[BaseTool]:
-    """Load all available MCP tools and convert them to LangChain tools.
-
-    Returns:
-        list of LangChain tools. Tool annotations are returned as part
-        of the tool metadata object.
-    """
-    if session is None and connection is None:
-        raise ValueError("Either a session or a connection config must be provided")
-
-    if session is None:
-        # If a session is not provided, we will create one on the fly
-        async with create_session(connection) as tool_session:
-            await tool_session.initialize()
-            tools = await tool_session.list_tools()
-    else:
-        tools = await session.list_tools()
-
-    converted_tools = [
-        convert_mcp_tool_to_langchain_tool(session, tool, connection=connection)
-        for tool in tools.tools
-    ]
-    return converted_tools
->>>>>>> 1e8be101
+    return fastmcp_tool