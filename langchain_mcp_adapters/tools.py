from typing import Any, cast, get_args

from langchain_core.tools import BaseTool, InjectedToolArg, StructuredTool, ToolException
from langchain_core.tools.base import get_all_basemodel_annotations
from mcp import ClientSession
from mcp.server.fastmcp.tools import Tool as FastMCPTool
from mcp.server.fastmcp.utilities.func_metadata import ArgModelBase, FuncMetadata
from mcp.types import (
    CallToolResult,
    EmbeddedResource,
    ImageContent,
    TextContent,
)
from mcp.types import (
    Tool as MCPTool,
)
from pydantic import BaseModel, create_model

from langchain_mcp_adapters.sessions import Connection, create_session

NonTextContent = ImageContent | EmbeddedResource
MAX_ITERATIONS = 1000


def _convert_call_tool_result(
    call_tool_result: CallToolResult,
) -> tuple[str | list[str], list[NonTextContent] | None]:
    text_contents: list[TextContent] = []
    non_text_contents = []
    for content in call_tool_result.content:
        if isinstance(content, TextContent):
            text_contents.append(content)
        else:
            non_text_contents.append(content)

    tool_content: str | list[str] = [content.text for content in text_contents]
    if not text_contents:
        tool_content = ""
    elif len(text_contents) == 1:
        tool_content = tool_content[0]

    if call_tool_result.isError:
        raise ToolException(tool_content)

    return tool_content, non_text_contents or None


async def _list_all_tools(session: ClientSession) -> list[MCPTool]:
    current_cursor: str | None = None
    all_tools: list[MCPTool] = []

    iterations = 0
    while True:
        iterations += 1
        if iterations > MAX_ITERATIONS:
            raise RuntimeError("Reached max of 1000 iterations while listing tools.")

        list_tools_page_result = await session.list_tools(cursor=current_cursor)

        if list_tools_page_result.tools:
            all_tools.extend(list_tools_page_result.tools)

        if list_tools_page_result.nextCursor is None:
            break

        if list_tools_page_result.nextCursor == current_cursor:
            raise RuntimeError("MCP returned the same cursor twice")

        current_cursor = list_tools_page_result.nextCursor
    return all_tools


def convert_mcp_tool_to_langchain_tool(
    session: ClientSession | None,
    tool: MCPTool,
    *,
    connection: Connection | None = None,
) -> BaseTool:
    """Convert an MCP tool to a LangChain tool.

    NOTE: this tool can be executed only in a context of an active MCP client session.

    Args:
        session: MCP client session
        tool: MCP tool to convert
        connection: Optional connection config to use to create a new session
                    if a `session` is not provided

    Returns:
        a LangChain tool
    """
    if session is None and connection is None:
        raise ValueError("Either a session or a connection config must be provided")

    async def call_tool(
        **arguments: dict[str, Any],
    ) -> tuple[str | list[str], list[NonTextContent] | None]:
        if session is None:
            # If a session is not provided, we will create one on the fly
            async with create_session(connection) as tool_session:
                await tool_session.initialize()
                call_tool_result = await cast(ClientSession, tool_session).call_tool(
                    tool.name, arguments
                )
        else:
            call_tool_result = await session.call_tool(tool.name, arguments)
        return _convert_call_tool_result(call_tool_result)

    return StructuredTool(
        name=tool.name,
        description=tool.description or "",
        args_schema=tool.inputSchema,
        coroutine=call_tool,
        response_format="content_and_artifact",
        metadata=tool.annotations.model_dump() if tool.annotations else None,
    )


async def load_mcp_tools(
    session: ClientSession | None,
    *,
    connection: Connection | None = None,
) -> list[BaseTool]:
    """Load all available MCP tools and convert them to LangChain tools.

    Returns:
        list of LangChain tools. Tool annotations are returned as part
        of the tool metadata object.
    """
    if session is None and connection is None:
        raise ValueError("Either a session or a connection config must be provided")

    if session is None:
        # If a session is not provided, we will create one on the fly
        async with create_session(connection) as tool_session:
            await tool_session.initialize()
            tools = await _list_all_tools(tool_session)
    else:
        tools = await _list_all_tools(session)

<<<<<<< HEAD
    return [
        convert_mcp_tool_to_langchain_tool(session, tool, connection=connection) for tool in tools
    ]
=======
    converted_tools = [
        convert_mcp_tool_to_langchain_tool(session, tool, connection=connection)
        for tool in tools.tools
    ]
    return converted_tools


def _get_injected_args(tool: BaseTool) -> list[str]:
    def _is_injected_arg_type(type_: type) -> bool:
        return any(
            isinstance(arg, InjectedToolArg)
            or (isinstance(arg, type) and issubclass(arg, InjectedToolArg))
            for arg in get_args(type_)[1:]
        )

    injected_args = [
        field
        for field, field_info in get_all_basemodel_annotations(tool.args_schema).items()
        if _is_injected_arg_type(field_info)
    ]
    return injected_args


def to_fastmcp(tool: BaseTool) -> FastMCPTool:
    """Convert a LangChain tool to a FastMCP tool."""
    if not issubclass(tool.args_schema, BaseModel):
        raise ValueError(
            "Tool args_schema must be a subclass of pydantic.BaseModel. "
            "Tools with dict args schema are not supported."
        )

    parameters = tool.tool_call_schema.model_json_schema()
    field_definitions = {
        field: (field_info.annotation, field_info)
        for field, field_info in tool.tool_call_schema.model_fields.items()
    }
    arg_model = create_model(
        f"{tool.name}Arguments",
        **field_definitions,
        __base__=ArgModelBase,
    )
    fn_metadata = FuncMetadata(arg_model=arg_model)

    async def fn(**arguments: dict[str, Any]) -> Any:
        return await tool.ainvoke(arguments)

    injected_args = _get_injected_args(tool)
    if len(injected_args) > 0:
        raise NotImplementedError("LangChain tools with injected arguments are not supported")

    fastmcp_tool = FastMCPTool(
        fn=fn,
        name=tool.name,
        description=tool.description,
        parameters=parameters,
        fn_metadata=fn_metadata,
        is_async=True,
    )
    return fastmcp_tool
>>>>>>> 0f825d78
<|MERGE_RESOLUTION|>--- conflicted
+++ resolved
@@ -138,11 +138,6 @@
     else:
         tools = await _list_all_tools(session)
 
-<<<<<<< HEAD
-    return [
-        convert_mcp_tool_to_langchain_tool(session, tool, connection=connection) for tool in tools
-    ]
-=======
     converted_tools = [
         convert_mcp_tool_to_langchain_tool(session, tool, connection=connection)
         for tool in tools.tools
@@ -201,5 +196,4 @@
         fn_metadata=fn_metadata,
         is_async=True,
     )
-    return fastmcp_tool
->>>>>>> 0f825d78
+    return fastmcp_tool