--- conflicted
+++ resolved
@@ -1,10 +1,6 @@
 from contextlib import AsyncExitStack
 from types import TracebackType
-<<<<<<< HEAD
-from typing import cast, Literal, Optional, List
-=======
-from typing import Literal, cast
->>>>>>> cb931524
+from typing import Literal, cast, Optional, List
 
 from langchain_core.tools import BaseTool
 from mcp import ClientSession, StdioServerParameters
