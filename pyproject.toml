[build-system]
requires = ["pdm-backend"]
build-backend = "pdm.backend"

[project]
name = "langchain-mcp-adapters"
version = "0.0.4"
description = "Make Anthropic Model Context Protocol (MCP) tools compatible with LangChain and LangGraph agents."
authors = [
    { name = "Vadym Barda", email = "19161700+vbarda@users.noreply.github.com " },
]
readme = "README.md"
requires-python = ">=3.10"
<<<<<<< HEAD
dependencies = ["langchain-core>=0.3.36", "mcp>=1.2.1"]
=======
dependencies = [
    "langchain-core>=0.3.36,<0.4",
    "mcp>=1.4.1,<1.5",
]
>>>>>>> 7d750c6b

[dependency-groups]
test = [
    "pytest>=8.0.0",
    "ruff>=0.9.4",
    "mypy>=1.8.0",
    "pytest-socket>=0.7.0",
    "pytest-asyncio>=0.25.0",
    "types-setuptools>=69.0.0",
]

[tool.pytest.ini_options]
minversion = "8.0"
addopts = "-ra -q -v"
testpaths = ["tests"]
python_files = ["test_*.py"]
python_functions = ["test_*"]

[tool.ruff]
line-length = 100
target-version = "py310"

[tool.ruff.lint]
select = [
    "E", # pycodestyle errors
    "W", # pycodestyle warnings
    "F", # pyflakes
    "I", # isort
    "B", # flake8-bugbear
]
ignore = [
    "E501", # line-length
]


[tool.mypy]
python_version = "3.11"
warn_return_any = true
warn_unused_configs = true
disallow_untyped_defs = true
check_untyped_defs = true<|MERGE_RESOLUTION|>--- conflicted
+++ resolved
@@ -7,18 +7,14 @@
 version = "0.0.4"
 description = "Make Anthropic Model Context Protocol (MCP) tools compatible with LangChain and LangGraph agents."
 authors = [
-    { name = "Vadym Barda", email = "19161700+vbarda@users.noreply.github.com " },
+    { name = "Vadym Barda", email = "19161700+vbarda@users.noreply.github.com" },
 ]
 readme = "README.md"
 requires-python = ">=3.10"
-<<<<<<< HEAD
-dependencies = ["langchain-core>=0.3.36", "mcp>=1.2.1"]
-=======
 dependencies = [
     "langchain-core>=0.3.36,<0.4",
     "mcp>=1.4.1,<1.5",
 ]
->>>>>>> 7d750c6b
 
 [dependency-groups]
 test = [
