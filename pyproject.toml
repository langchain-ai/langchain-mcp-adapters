[build-system]
requires = ["pdm-backend"]
build-backend = "pdm.backend"

[project]
name = "langchain-mcp-adapters"
version = "0.1.4"
description = "Make Anthropic Model Context Protocol (MCP) tools compatible with LangChain and LangGraph agents."
authors = [
    { name = "Vadym Barda", email = "19161700+vbarda@users.noreply.github.com" },
]
license = "MIT"
repository = "https://www.github.com/langchain-ai/langchain-mcp-adapters"
readme = "README.md"
requires-python = ">=3.10"
dependencies = [
    "langchain-core>=0.3.36,<0.4",
<<<<<<< HEAD
    "mcp>=1.9",
=======
    "mcp>=1.9.1",
>>>>>>> 0f825d78
]

[dependency-groups]
test = [
    "pytest>=8.0.0",
    "ruff>=0.9.4",
    "mypy>=1.8.0",
    "pytest-socket>=0.7.0",
    "pytest-asyncio>=0.26.0",
    "types-setuptools>=69.0.0",
    "websockets>=15.0.1"
]

[tool.pytest.ini_options]
minversion = "8.0"
# -ra: Report all extra test outcomes (passed, skipped, failed, etc.)
# -q: Enable quiet mode for less cluttered output
# -v: Enable verbose output to display detailed test names and statuses
# --durations=5: Show the 10 slowest tests after the run (useful for performance tuning)
addopts = "-ra -q -v --durations=5"
testpaths = ["tests"]
python_files = ["test_*.py"]
python_functions = ["test_*"]
asyncio_mode = "auto"
asyncio_default_fixture_loop_scope = "function"

[tool.ruff]
line-length = 100
target-version = "py310"

[tool.ruff.lint]
select = [
    "E", # pycodestyle errors
    "W", # pycodestyle warnings
    "F", # pyflakes
    "I", # isort
    "B", # flake8-bugbear
]
ignore = [
    "E501", # line-length
]


[tool.mypy]
python_version = "3.11"
warn_return_any = true
warn_unused_configs = true
disallow_untyped_defs = true
check_untyped_defs = true<|MERGE_RESOLUTION|>--- conflicted
+++ resolved
@@ -4,7 +4,7 @@
 
 [project]
 name = "langchain-mcp-adapters"
-version = "0.1.4"
+version = "0.1.5"
 description = "Make Anthropic Model Context Protocol (MCP) tools compatible with LangChain and LangGraph agents."
 authors = [
     { name = "Vadym Barda", email = "19161700+vbarda@users.noreply.github.com" },
@@ -15,11 +15,7 @@
 requires-python = ">=3.10"
 dependencies = [
     "langchain-core>=0.3.36,<0.4",
-<<<<<<< HEAD
-    "mcp>=1.9",
-=======
     "mcp>=1.9.1",
->>>>>>> 0f825d78
 ]
 
 [dependency-groups]
